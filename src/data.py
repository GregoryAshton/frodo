import numpy as np
import pandas as pd
import matplotlib.pyplot as plt
from scipy.stats import normaltest


class TimeDomainData:
    """ Object to store time-domain flux data """

    def __init__(self):
        pass

    @property
    def start(self):
        return self.time[0]

    @property
    def end(self):
        return self.time[-1]

    @property
    def duration(self):
        return self.end - self.start

    @property
    def N(self):
        return len(self.time)

    @property
    def RMS_flux(self):
        return np.sqrt(np.mean(self.flux ** 2))

    @property
    def max_flux(self):
        return np.max(self.flux)

    @classmethod
<<<<<<< HEAD
    def from_txt(cls, filename, dtstart=None, duration=None, pulse_number=None):
        """ Read in the time and flux from a txt file

        Parameters
        ----------
        filename: str
            The path to the file to read.
        dtstart: float, optional
            time-delta from the start from which to truncate the data from. If
            None, then the start of the data is used.
        duration: float, optional
            The duration of data to truncate.
        pulse_number: int:
            The pulse number to truncate.

        """
        df = pd.read_csv(filename, sep=" ")
        return cls._sort_and_filter_dataframe(df, dtstart, duration, pulse_number)


    @classmethod
    def from_pickle(cls, filename, dtstart=None, duration=None, pulse_number=None):
        """ Read in the time and flux from a python pickle file
=======
    def from_csv(cls, filename, dtstart=None, duration=None, pulse_number=None):
        """ Read in the time and flux from a csv
>>>>>>> cec01a77

        Parameters
        ----------
        filename: str
            The path to the file to read
        dtstart: float, optional
            time-delta from the start from which to truncate the data from. If
            None, then the start of the data is used.
        duration: float, optional
            The duration of data to truncate.
        pulse_number: int:
            The pulse number to truncate.

        """
        df = pd.read_csv(filename)
        return cls._sort_and_filter_dataframe(df, dtstart, duration, pulse_number)

    @staticmethod
    def _sort_and_filter_dataframe(df, dtstart, duration, pulse_number):
        df = df.sort_values("time")
        if dtstart is None:
            tstart = df.time.values[0]
        else:
            tstart = df.time.values[0] + dtstart
        if duration is None:
            duration = df.time.values[-1] - df.time.values[0]

        df = df[(tstart <= df.time) & (df.time < tstart + duration)]

        df = df[df.pulse_number == pulse_number]

        # if pulse_number is not None:
        #     if pulse_number in df.pulse_number.values:
        #         # This shifts the window of pulses to be centered on the start
        #         # which is where the pulse is for zero-phase data
        #         match_idx = np.arange(len(df))[df.pulse_number == pulse_number]
        #         shift_idx = match_idx - int(len(match_idx) / 2.0)
        #         df = df.iloc[shift_idx]
        #     else:
        #         raise ValueError("No data for pulse_number={}".format(pulse_number))

        time_domain_data = TimeDomainData()
        time_domain_data.time = df.time.values
        time_domain_data.flux = df.flux.values
        return time_domain_data

    def plot(self, result=None, model=None, xlims=None):
        """ Plot the data and make likelihood

        Parameters
        ----------
        result: bilby.core.result.Result
            The result object to show alongside the data
        model: function
            Function fitted to the data

        """
        fig, (ax1, ax2) = plt.subplots(nrows=2, sharex=True)

        ax1.plot(self.time, self.flux, label="data", lw=2)

        # Plot the maximum likelihood
        s = result.posterior.iloc[result.posterior.log_likelihood.idxmax()]
        ax1.plot(self.time, model(self.time, **s), "--", label="max-l model")
        ax1.legend()
        ax1.set_ylabel("Flux")

        ax2.plot(self.time, self.flux - model(self.time, **s))
        ax2.set_xlabel("time")
        ax2.set_ylabel("Flux residual")

        if xlims is not None:
            ax1.set_xlim(*xlims)

        fig.tight_layout()
        fig.savefig(
            "{}/{}_maxl_with_data.png".format(result.outdir, result.label), dpi=500
        )

    @property
    def normal_pvalue(self):
        return normaltest(self.flux).pvalue<|MERGE_RESOLUTION|>--- conflicted
+++ resolved
@@ -35,7 +35,6 @@
         return np.max(self.flux)
 
     @classmethod
-<<<<<<< HEAD
     def from_txt(cls, filename, dtstart=None, duration=None, pulse_number=None):
         """ Read in the time and flux from a txt file
 
@@ -56,13 +55,8 @@
         return cls._sort_and_filter_dataframe(df, dtstart, duration, pulse_number)
 
 
-    @classmethod
-    def from_pickle(cls, filename, dtstart=None, duration=None, pulse_number=None):
-        """ Read in the time and flux from a python pickle file
-=======
     def from_csv(cls, filename, dtstart=None, duration=None, pulse_number=None):
         """ Read in the time and flux from a csv
->>>>>>> cec01a77
 
         Parameters
         ----------
