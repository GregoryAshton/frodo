--- conflicted
+++ resolved
@@ -1,7 +1,4 @@
-<<<<<<< HEAD
 """ Command line tool for single pulse analysis """
-=======
->>>>>>> b24b1853
 import os
 import argparse
 
@@ -24,14 +21,9 @@
     parser.add_argument('--plot', action='store_true', help='Create plots')
     args, _ = parser.parse_known_args()
 
-<<<<<<< HEAD
     # Set up some labels
     args.outdir = 'outdir_single_pulse_{}'.format(args.pulse_number)
     args.label = 'single_pulse_{}_shapelets'.format(args.n_shapelets)
-=======
-    args.outdir = 'single_pulse/outdir_{}_shapelets'.format(args.n_shapelets)
-    args.label = 'pulse_number_{}'.format(args.pulse_number)
->>>>>>> b24b1853
 
     return args
 
@@ -57,23 +49,16 @@
     priors = bilby.core.prior.PriorDict()
     priors['base_flux'] = bilby.core.prior.Uniform(
         0, data.max_flux, 'base_flux', latex_label='base flux')
-<<<<<<< HEAD
-    priors['tauP'] = bilby.core.prior.Uniform(
-        data.start, data.end, 'tauP')
+    priors['toa'] = bilby.core.prior.Uniform(
+        data.start, data.end, 'toa')
     priors['beta'] = bilby.core.prior.LogUniform(1e-6, 1e-1, 'beta')
     for i in range(args.n_shapelets):
         key = 'C{}'.format(i)
         priors[key] = bilby.core.prior.LogUniform(1e-8, 1, key)
-
-=======
-    priors['toa'] = bilby.core.prior.Uniform(
-        data.start + 0.25 * data.duration, data.end - 0.25 * data.duration,
-        'toa')
     priors['beta'] = bilby.core.prior.LogUniform(1e-8, 1e-3, 'beta')
     for i in range(args.n_shapelets):
         key = 'C{}'.format(i)
         priors[key] = bilby.core.prior.LogUniform(1e-10, 0.1, key)
->>>>>>> b24b1853
     priors['sigma'] = bilby.core.prior.Uniform(0, 5, 'sigma')
     return priors
 
@@ -82,11 +67,7 @@
     likelihood = PulsarLikelihood(data, model)
 
     run_sampler_kwargs = dict(
-<<<<<<< HEAD
         sampler='dynesty', walks=25, nlive=500, n_check_point=5000,
-=======
-        sampler='dynesty', walks=30, bound='single', nlive=2000,
->>>>>>> b24b1853
         check_point=True)
 
     result = bilby.sampler.run_sampler(
