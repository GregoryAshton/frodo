""" Command line tool for single pulse analysis """
import os
import argparse

import numpy as np
import bilby

from .flux_model import SinglePulseFluxModel
from .data import TimeDomainData
from .likelihood import PulsarLikelihood, NullLikelihood


def get_inputs():
    parser = argparse.ArgumentParser(description='Run single pulse analysis')
    parser.add_argument('-p', '--pulse-number', type=int, default=None,
                        help='The pulse number to analyse')
    parser.add_argument('-s', '--n-shapelets', type=int, required=True,
                        help='The number of shapelets to use')
    parser.add_argument('-d', '--data-file', type=str, help='The data file',
                        required=True)
    parser.add_argument('--plot', action='store_true', help='Create plots')
    args, _ = parser.parse_known_args()

    # Set up some labels
    args.outdir = 'outdir_single_pulse_{}'.format(args.pulse_number)
    args.label = 'single_pulse_{}_shapelets'.format(args.n_shapelets)

    return args


def get_model_and_data(args):
    model = SinglePulseFluxModel(n_shapelets=args.n_shapelets)

<<<<<<< HEAD
    if ".pickle" in args.data_file:
        data = TimeDomainData.from_pickle(
            args.data_file, pulse_number=args.pulse_number)
    elif ".txt" in args.data_file:
        data = TimeDomainData.from_txt(
            args.data_file, pulse_number=args.pulse_number)

    #dt = 0.02
    #sample_rate = data.N / data.duration
    #dw = int(dt / 2 * sample_rate)
    #idxmid = int(0.5 * data.N)
    #tmin = idxmid - dw
    #tmax = idxmid + dw
    #import IPython; IPython.embed()
    #data.time = data.time[tmin: tmax]
    #data.flux = data.flux[tmin: tmax]
=======
    data = TimeDomainData.from_csv(
        args.data_file, pulse_number=args.pulse_number)

    # dt = 0.02
    # sample_rate = data.N / data.duration
    # dw = int(dt / 2 * sample_rate)
    # idxmid = int(0.5 * data.N)
    # tmin = idxmid - dw
    # tmax = idxmid + dw
    # data.time = data.time[tmin: tmax]
    # data.flux = data.flux[tmin: tmax]
>>>>>>> cec01a77
    return model, data


def get_priors(args, data):
    priors = bilby.core.prior.PriorDict()
    priors['base_flux'] = bilby.core.prior.Uniform(
        0, 0.05 * data.max_flux, 'base_flux', latex_label='base flux')
    priors['toa'] = bilby.core.prior.Uniform(
<<<<<<< HEAD
        data.start, data.end, 'toa', boundary="periodic")
    priors['beta'] = bilby.core.prior.LogUniform(1e-8, 1e-5, 'beta')
    for i in range(args.n_shapelets):
        key = 'C{}'.format(i)
        priors[key] = bilby.core.prior.LogUniform(1e-10, 5, key)
    priors['sigma'] = bilby.core.prior.Uniform(0, 300, 'sigma')
=======
        data.start, data.end, 'toa')
    priors['beta'] = bilby.core.prior.LogUniform(1e-6, 1e-1, 'beta')
    for i in range(args.n_shapelets):
        key = 'C{}'.format(i)
        priors[key] = bilby.core.prior.LogUniform(1e-8, 1, key)
    priors['beta'] = bilby.core.prior.LogUniform(1e-8, 1e-1, 'beta')
    for i in range(args.n_shapelets):
        key = 'C{}'.format(i)
        priors[key] = bilby.core.prior.LogUniform(1e-10, 1, key)
    priors['sigma'] = bilby.core.prior.Uniform(0, 5, 'sigma')
>>>>>>> cec01a77
    return priors


def run_analysis(inputs, data, model, priors):
    likelihood = PulsarLikelihood(data, model)

    run_sampler_kwargs = dict(
<<<<<<< HEAD
        sampler='pymultinest', nlive=2000)
=======
        sampler='dynesty', walks=25, nlive=500, n_check_point=5000,
        check_point=True)
>>>>>>> cec01a77

    result = bilby.sampler.run_sampler(
        likelihood=likelihood, priors=priors, label=inputs.label,
        save=False, outdir=inputs.outdir, **run_sampler_kwargs)

    s = result.posterior.iloc[result.posterior.log_likelihood.idxmax()]
    residual = data.flux - model(data.time, **s)
    result.meta_data['residual'] = residual
    result.meta_data['RMS_residual'] = np.sqrt(np.mean(residual**2))
    result.save_to_file()

    priors_null = bilby.core.prior.PriorDict()
    priors_null['sigma'] = priors['sigma']
    priors_null['base_flux'] = priors['base_flux']
    likelihood_null = NullLikelihood(data)
    result_null = bilby.sampler.run_sampler(
        likelihood=likelihood_null, priors=priors_null,
        label=inputs.label + '_null',
        outdir=inputs.outdir, **run_sampler_kwargs)

    return result, result_null


def plot(data, model, result, result_null):
    xlims = (result.priors['toa'].minimum, result.priors['toa'].maximum)
    xlims = None
    result.plot_corner(priors=True)
    data.plot(result, model, xlims=xlims)
    result_null.plot_corner(priors=True)


def save(inputs, data, result, result_null):
    rows = ['pulse_number', 'toa', 'toa_std', 'base_flux', 'base_flux_std',
            'beta', 'beta_std', 'sigma', 'sigma_std', 'log_evidence',
            'log_evidence_err', 'log_null_evidence', 'log_null_evidence_err',
            'toa_prior_width', 'normal_p_value']
    for i in range(inputs.n_shapelets):
        rows.append('C{}'.format(i))
        rows.append('C{}_err'.format(i))

    summary_outdir = 'single_pulse'
    filename = '{}/vela_single_pulse_{}_shapelets.summary'.format(
        summary_outdir, inputs.n_shapelets)
    if os.path.isfile(filename) is False:
        with open(filename, 'w+') as f:
            f.write(','.join(rows) + '\n')

    p = result.posterior
    toa_prior_width = result.priors['toa'].maximum - result.priors['toa'].minimum
    row_list = [inputs.pulse_number, p.toa.median(), p.toa.std(), p.base_flux.median(),
                p.base_flux.std(), p.beta.median(),
                p.beta.std(), p.sigma.median(), p.sigma.std(),
                result.log_evidence, result.log_evidence_err,
                result_null.log_evidence, result_null.log_evidence_err,
                toa_prior_width, data.normal_pvalue]
    for i in range(inputs.n_shapelets):
        row_list.append(p['C{}'.format(i)].mean())
        row_list.append(p['C{}'.format(i)].std())

    with open(filename, 'a') as f:
        f.write(','.join([str(el) for el in row_list]) + '\n')


def main():
    inputs = get_inputs()
    model, data = get_model_and_data(inputs)
    priors = get_priors(inputs, data)
    result, result_null = run_analysis(inputs, data, model, priors)
    if inputs.plot:
        plot(data, model, result, result_null)
    save(inputs, data, result, result_null)<|MERGE_RESOLUTION|>--- conflicted
+++ resolved
@@ -31,7 +31,6 @@
 def get_model_and_data(args):
     model = SinglePulseFluxModel(n_shapelets=args.n_shapelets)
 
-<<<<<<< HEAD
     if ".pickle" in args.data_file:
         data = TimeDomainData.from_pickle(
             args.data_file, pulse_number=args.pulse_number)
@@ -48,19 +47,7 @@
     #import IPython; IPython.embed()
     #data.time = data.time[tmin: tmax]
     #data.flux = data.flux[tmin: tmax]
-=======
-    data = TimeDomainData.from_csv(
-        args.data_file, pulse_number=args.pulse_number)
 
-    # dt = 0.02
-    # sample_rate = data.N / data.duration
-    # dw = int(dt / 2 * sample_rate)
-    # idxmid = int(0.5 * data.N)
-    # tmin = idxmid - dw
-    # tmax = idxmid + dw
-    # data.time = data.time[tmin: tmax]
-    # data.flux = data.flux[tmin: tmax]
->>>>>>> cec01a77
     return model, data
 
 
@@ -69,25 +56,12 @@
     priors['base_flux'] = bilby.core.prior.Uniform(
         0, 0.05 * data.max_flux, 'base_flux', latex_label='base flux')
     priors['toa'] = bilby.core.prior.Uniform(
-<<<<<<< HEAD
         data.start, data.end, 'toa', boundary="periodic")
     priors['beta'] = bilby.core.prior.LogUniform(1e-8, 1e-5, 'beta')
     for i in range(args.n_shapelets):
         key = 'C{}'.format(i)
         priors[key] = bilby.core.prior.LogUniform(1e-10, 5, key)
     priors['sigma'] = bilby.core.prior.Uniform(0, 300, 'sigma')
-=======
-        data.start, data.end, 'toa')
-    priors['beta'] = bilby.core.prior.LogUniform(1e-6, 1e-1, 'beta')
-    for i in range(args.n_shapelets):
-        key = 'C{}'.format(i)
-        priors[key] = bilby.core.prior.LogUniform(1e-8, 1, key)
-    priors['beta'] = bilby.core.prior.LogUniform(1e-8, 1e-1, 'beta')
-    for i in range(args.n_shapelets):
-        key = 'C{}'.format(i)
-        priors[key] = bilby.core.prior.LogUniform(1e-10, 1, key)
-    priors['sigma'] = bilby.core.prior.Uniform(0, 5, 'sigma')
->>>>>>> cec01a77
     return priors
 
 
@@ -95,12 +69,8 @@
     likelihood = PulsarLikelihood(data, model)
 
     run_sampler_kwargs = dict(
-<<<<<<< HEAD
-        sampler='pymultinest', nlive=2000)
-=======
         sampler='dynesty', walks=25, nlive=500, n_check_point=5000,
         check_point=True)
->>>>>>> cec01a77
 
     result = bilby.sampler.run_sampler(
         likelihood=likelihood, priors=priors, label=inputs.label,
